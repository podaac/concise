--- conflicted
+++ resolved
@@ -930,14 +930,14 @@
 python-versions = ">=3.7"
 
 [[package]]
-<<<<<<< HEAD
 name = "tomlkit"
 version = "0.11.1"
 description = "Style preserving TOML library"
 category = "dev"
 optional = false
 python-versions = ">=3.6,<4.0"
-=======
+
+[[package]]
 name = "tornado"
 version = "6.2"
 description = "Tornado is a Python web framework and asynchronous networking library, originally developed at FriendFeed."
@@ -972,7 +972,6 @@
 
 [package.extras]
 test = ["pre-commit", "pytest"]
->>>>>>> 1f7a9007
 
 [[package]]
 name = "typing-extensions"
@@ -1018,18 +1017,11 @@
 [metadata]
 lock-version = "1.1"
 python-versions = "^3.9"
-<<<<<<< HEAD
-content-hash = "b6b7feea181140846ed41d5b28e51ca6630c3f7a26ffdea4d8e0661e3d6e75b7"
-
-[metadata.files]
-alabaster = []
-=======
-content-hash = "38962216c41898cc0ab7277805da6ec0588ef5d762b086261cf33c652d5eb09d"
+content-hash = "954cae68ed3f1fb27b632c2166ffe705552ca4db9dc9a4d6d9c9e40c588920d3"
 
 [metadata.files]
 alabaster = []
 ansiwrap = []
->>>>>>> 1f7a9007
 astroid = []
 atomicwrites = []
 attrs = []
@@ -1040,20 +1032,14 @@
 cffi = []
 cftime = []
 charset-normalizer = []
-<<<<<<< HEAD
-=======
 click = []
->>>>>>> 1f7a9007
 colorama = []
 coverage = []
 deprecation = []
 dill = []
 docutils = []
-<<<<<<< HEAD
-=======
 entrypoints = []
 fastjsonschema = []
->>>>>>> 1f7a9007
 flake8 = []
 harmony-service-lib = []
 idna = []
@@ -1063,14 +1049,6 @@
 isort = []
 jinja2 = []
 jmespath = []
-<<<<<<< HEAD
-lazy-object-proxy = []
-markupsafe = []
-mccabe = []
-netcdf4 = []
-numpy = []
-packaging = []
-=======
 jsonschema = []
 jupyter-client = []
 jupyter-core = []
@@ -1084,7 +1062,6 @@
 numpy = []
 packaging = []
 papermill = []
->>>>>>> 1f7a9007
 platformdirs = []
 pluggy = []
 py = []
@@ -1095,22 +1072,16 @@
 pylint = []
 pynacl = []
 pyparsing = []
-<<<<<<< HEAD
-=======
 pyrsistent = []
->>>>>>> 1f7a9007
 pystac = []
 pytest = []
 pytest-cov = []
 python-dateutil = []
 python-json-logger = []
 pytz = []
-<<<<<<< HEAD
-=======
 pywin32 = []
 pyyaml = []
 pyzmq = []
->>>>>>> 1f7a9007
 requests = []
 s3transfer = []
 six = []
@@ -1123,19 +1094,14 @@
 sphinxcontrib-jsmath = []
 sphinxcontrib-qthelp = []
 sphinxcontrib-serializinghtml = []
-<<<<<<< HEAD
-toml = []
-tomli = []
-tomlkit = []
-=======
 tenacity = []
 textwrap3 = []
 toml = []
 tomli = []
+tomlkit = []
 tornado = []
 tqdm = []
 traitlets = []
->>>>>>> 1f7a9007
 typing-extensions = []
 urllib3 = []
 wrapt = []
