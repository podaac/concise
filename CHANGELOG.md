--- conflicted
+++ resolved
@@ -12,11 +12,9 @@
 ### Changed 
   - Issue-68
     - Updated jupyter notebook
-<<<<<<< HEAD
     - Update notebook test to use python code directly instead of using jupyter notebook
   - Updated python libraries
-=======
->>>>>>> c75d688f
+
 ### Deprecated 
 ### Removed
 ### Fixed
