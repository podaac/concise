--- conflicted
+++ resolved
@@ -8,8 +8,7 @@
 
 ### Added
 ### Changed
-<<<<<<< HEAD
-=======
+### Changed
 ### Deprecated
 ### Removed
 ### Fixed
@@ -19,7 +18,19 @@
 
 ### Added
 ### Changed
->>>>>>> 705ac787
+  - Updated python libraries
+  - [issue #114](https://github.com/podaac/concise/issues/114): add type annotations
+### Deprecated
+### Removed
+  - Removed CMR testing.  Now done in [concise-autotest](https://github.com/podaac/concise-autotest) repo
+    - Moved add_collection_test.py test to verify_collection.py (in concise-autotest repo)
+### Fixed
+
+
+## [0.9.0]
+
+### Added
+### Changed
   - Updated python libraries
   - [issue #114](https://github.com/podaac/concise/issues/114): add type annotations
 ### Deprecated
