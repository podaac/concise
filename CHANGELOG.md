--- conflicted
+++ resolved
@@ -24,12 +24,8 @@
     - Updated jupyter notebook
     - Update notebook test to use python code directly instead of using jupyter notebook
   - Updated python libraries
-<<<<<<< HEAD
   - Update history json to have url in history 
   - Update add collection test to use url in json history
-=======
-  - Update history json to have url in history
->>>>>>> f86cc5ba
 ### Deprecated 
 ### Removed
 ### Fixed
