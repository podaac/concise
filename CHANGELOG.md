--- conflicted
+++ resolved
@@ -8,11 +8,6 @@
 
 ### Added
 ### Changed 
-<<<<<<< HEAD
-  - [issues/96](https://github.com/podaac/concise/issues/96):
-    - impelemented sorting after [multi_core_download](https://github.com/podaac/concise/blob/23b44803f4829c1eb7e9d39b311a0373092daab3/podaac/merger/harmony/download_worker.py#L15) to preserve the input file order in the 
-### Deprecated 
-=======
 ### Deprecated
 ### Removed
 ### Fixed
@@ -25,7 +20,6 @@
   - [issues/96](https://github.com/podaac/concise/issues/96):
     - Preserve the order of the input files so the output file matches order
 ### Deprecated
->>>>>>> 075d78e1
 ### Removed
 ### Fixed
 
