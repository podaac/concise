--- conflicted
+++ resolved
@@ -1,10 +1,6 @@
 [tool.poetry]
 name = "podaac-concise"
-<<<<<<< HEAD
 version = "0.10.0rc4"
-=======
-version = "0.10.0a5"
->>>>>>> f6678500
 description = "Harmony service that merges granules"
 authors = ["podaac-tva <podaac-tva@jpl.nasa.gov>"]
 license = "Apache-2.0"
@@ -22,18 +18,18 @@
 python = "^3.10"
 netCDF4 = "^1.5.6"
 numpy = "^1.20.3"
-harmony-service-lib = "^1.0.27"
+harmony-service-lib = "^2.3.0"
 importlib-metadata = "^8.2.0"
 
 [tool.poetry.group.dev.dependencies]
-setuptools = "^72.2.0"
+setuptools = "^75.6.0"
 pytest = "^8.2.0"
 flake8 = "^7.0.0"
-pytest-cov = "^5.0.0"
+pytest-cov = "^6.0.0"
 pylint = "^3.2.0"
-Sphinx = "^7.3.7"
+Sphinx = "^8.1.3"
 requests = "^2.25.1"
-sphinx-rtd-theme = "^2.0.0"
+sphinx-rtd-theme = "^3.0.2"
 papermill = "^2.3.4"
 
 [tool.poetry.scripts]
