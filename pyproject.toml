[tool.poetry]
name = "podaac-concise"
<<<<<<< HEAD
version = "0.9.0a5"
=======
version = "0.9.0"
>>>>>>> 705ac787
description = "Harmony service that merges granules"
authors = ["podaac-tva <podaac-tva@jpl.nasa.gov>"]
license = "Apache-2.0"
readme = "README.md"
repository = "https://github.com/podaac/concise"
classifiers = [
    "Topic :: Software Development :: Libraries :: Python Modules"
]
exclude = ['contrib', 'docs', 'tests', 'stress_test']
packages = [
    { include = "podaac" },
]

[tool.poetry.dependencies]
python = "^3.10"
netCDF4 = "^1.5.6"
numpy = "^1.20.3"
<<<<<<< HEAD
harmony-service-lib = "^1.0.26"
importlib-metadata = "^7.1.0"

[tool.poetry.group.dev.dependencies]
setuptools = "^69.5.1"
=======
harmony-service-lib = "^1.0.27"
importlib-metadata = "^7.1.0"

[tool.poetry.group.dev.dependencies]
setuptools = "^70.0.0"
>>>>>>> 705ac787
pytest = "^8.2.0"
flake8 = "^7.0.0"
pytest-cov = "^5.0.0"
pylint = "^3.2.0"
Sphinx = "^7.3.7"
requests = "^2.25.1"
sphinx-rtd-theme = "^2.0.0"
papermill = "^2.3.4"

[tool.poetry.scripts]
merge = 'podaac.merger.merge_cli:main'
concise_harmony = 'podaac.merger.harmony.cli:main'
benchmark = 'stress_test.benchmark:main'

[build-system]
requires = ["poetry-core>=1.0.0"]
build-backend = "poetry.core.masonry.api"<|MERGE_RESOLUTION|>--- conflicted
+++ resolved
@@ -1,10 +1,6 @@
 [tool.poetry]
 name = "podaac-concise"
-<<<<<<< HEAD
-version = "0.9.0a5"
-=======
-version = "0.9.0"
->>>>>>> 705ac787
+version = "0.10.0a0"
 description = "Harmony service that merges granules"
 authors = ["podaac-tva <podaac-tva@jpl.nasa.gov>"]
 license = "Apache-2.0"
@@ -22,19 +18,11 @@
 python = "^3.10"
 netCDF4 = "^1.5.6"
 numpy = "^1.20.3"
-<<<<<<< HEAD
-harmony-service-lib = "^1.0.26"
-importlib-metadata = "^7.1.0"
-
-[tool.poetry.group.dev.dependencies]
-setuptools = "^69.5.1"
-=======
 harmony-service-lib = "^1.0.27"
 importlib-metadata = "^7.1.0"
 
 [tool.poetry.group.dev.dependencies]
 setuptools = "^70.0.0"
->>>>>>> 705ac787
 pytest = "^8.2.0"
 flake8 = "^7.0.0"
 pytest-cov = "^5.0.0"
