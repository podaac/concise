--- conflicted
+++ resolved
@@ -200,10 +200,6 @@
             for var_path, var_meta in var_info.items():
 
                 ds_group, var_name = resolve_group(origin_dataset, var_path)
-<<<<<<< HEAD
-                ds_var = ds_group.variables[var_name]
-                resized_arr = resize_var(ds_var, var_meta, max_dims)
-=======
                 ds_var = ds_group.variables.get(var_name)
 
                 if ds_var is None:
@@ -212,7 +208,6 @@
                     resized_arr = np.full(target_shape, fill_value)
                 else:
                     resized_arr = resize_var(ds_var, var_meta, max_dims)
->>>>>>> c9fe3c7a
 
                 # Limit to how much memory we allocate to max memory size
                 while memory_limit.value + resized_arr.nbytes > max_memory_size and not out_queue.empty():
